name             = App-Puppet-Environment-Updater
author           = Manfred Stock <mstock@cpan.org>
license          = Perl_5
copyright_holder = Manfred Stock

[MetaResources]
	repository.url  = git://github.com/mstock/App-Puppet-Environment-Updater.git
	repository.web  = https://github.com/mstock/App-Puppet-Environment-Updater
	repository.type = git

; collect
[GatherDir]
<<<<<<< HEAD
[ExecDir]
=======
exclude_filename = cpanfile

; generate cpanfile
[CPANFile]
[CopyFilesFromBuild]
copy = cpanfile
>>>>>>> ee467997

; cleanup
[PruneCruft]
[PruneFiles]
	filenames = dist.ini
[ManifestSkip]

; prereqs
[AutoPrereqs]

; munge
[PkgVersion]
[NextRelease]
[PodWeaver]

; tests
[ExtraTests]
[TestRelease]
[MetaTests]
[PodSyntaxTests]
[PodCoverageTests]
[ReportVersions::Tiny]
[Test::EOL]
[Test::Compile]
[Test::CPAN::Changes]
[Test::Perl::Critic]

; CI
[TravisCI]
extra_dep = Test::EOL
extra_dep = Test::CPAN::Meta
extra_dep = Pod::Coverage::TrustPod

; meta files
[MetaNoIndex]
	file = perlcritic.rc
[License]
[ModuleBuild]
[MetaYAML]
[MetaJSON]
[Readme]
[Manifest]

; release
[CheckChangesHasContent]
[ConfirmRelease]
[Git::Check]
[Git::Commit]
[Git::CommitBuild]
	branch         =
	release_branch = releases
[Git::NextVersion]
	first_version = 0.001000
[Git::Tag / TagMaster]
	tag_format  = v%v%t
	tag_message = v%v%t
[Git::Tag / TagRelease]
	tag_format  = cpan-v%v%t
	tag_message = cpan-v%v%t
	branch      = releases
[UploadToCPAN]<|MERGE_RESOLUTION|>--- conflicted
+++ resolved
@@ -10,16 +10,13 @@
 
 ; collect
 [GatherDir]
-<<<<<<< HEAD
+exclude_filename = cpanfile
 [ExecDir]
-=======
-exclude_filename = cpanfile
 
 ; generate cpanfile
 [CPANFile]
 [CopyFilesFromBuild]
 copy = cpanfile
->>>>>>> ee467997
 
 ; cleanup
 [PruneCruft]
